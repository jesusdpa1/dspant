--- conflicted
+++ resolved
@@ -1,23 +1,16 @@
-<<<<<<< HEAD
 *.parquet
 *.json
 poetry.lock
 Cargo.lock
 *uv.lock
-=======
-poetry.lock
-Cargo.lock
-uv.lock
->>>>>>> eca4b907
+
 # Byte-compiled / optimized / DLL files
 __pycache__/
 *.py[cod]
 *$py.class
-<<<<<<< HEAD
+
 data/*
-=======
 
->>>>>>> eca4b907
 # C extensions
 *.so
 
@@ -102,6 +95,15 @@
 #   intended to run in multiple environments; otherwise, check them in:
 # .python-version
 
+
+# pipenv
+#   According to pypa/pipenv#598, it is recommended to include Pipfile.lock in version control.
+#   However, in case of collaboration, if having platform-specific dependencies or dependencies
+#   having no cross-platform support, pipenv may install dependencies that don't work, or not
+#   install all needed dependencies.
+#Pipfile.lock
+
+
 # pipenv
 #   According to pypa/pipenv#598, it is recommended to include Pipfile.lock in version control.
 #   However, in case of collaboration, if having platform-specific dependencies or dependencies
@@ -172,4 +174,5 @@
 #  be found at https://github.com/github/gitignore/blob/main/Global/JetBrains.gitignore
 #  and can be added to the global gitignore or merged into this file.  For a more nuclear
 #  option (not recommended) you can uncomment the following to ignore the entire idea folder.
-#.idea/+
+.idea/
